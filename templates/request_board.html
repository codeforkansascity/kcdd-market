--- conflicted
+++ resolved
@@ -4,14 +4,8 @@
 {% block title %}Browse Requests - KCDD Matchmaking Portal{% endblock %}
 
 {% block content %}
-<<<<<<< HEAD
-<!-- CSRF Token for AJAX calls -->
-{% csrf_token %}
-
-=======
 <!-- Hidden CSRF token for AJAX requests -->
 {% csrf_token %}
->>>>>>> 4d804775
 <!-- Hero Header Section -->
 <section class="bg-gradient-to-r from-blue-600 via-blue-700 to-indigo-800 text-white py-16">
     <div class="container mx-auto px-4">
